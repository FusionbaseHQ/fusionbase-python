--- conflicted
+++ resolved
@@ -22,9 +22,6 @@
 from rich.table import Table
 from tqdm import tqdm
 
-<<<<<<< HEAD
-from fusionbase.exceptions.DataStreamNotExistsError import DataStreamNotExistsError
-=======
 try:
     import pandas as pd
 except ImportError as e:
@@ -33,7 +30,6 @@
 
 from fusionbase.exceptions.DataStreamNotExistsError import \
     DataStreamNotExistsError
->>>>>>> 12dca9f4
 from fusionbase.exceptions.ResponseEvaluator import ResponseEvaluator
 
 
@@ -54,22 +50,6 @@
         :param config: Let the user specify e.g a specific caching directory
         :param log: Whether the the output of any given operation should be logged to console
         """
-<<<<<<< HEAD
-       Used to initialise a new DataStream Object
-       :param auth: the standard authentication object to authenticate yourself towards the fusionbase API
-       Example:
-       auth = {"api_key": " ***** Hidden credentials *****"}
-
-       :param connection: the standard authentication object used to verify e.g which uri should be used
-       Example:
-       connection={"base_uri": "https://api.fusionbase.com/api/v1"}
-
-       :param config: Let the user specify e.g a specific caching directory
-       :param log: Whether the the output of any given operation should be logged to console
-       """
-
-=======
->>>>>>> 12dca9f4
         if config is None:
             config = {}
 
@@ -392,126 +372,7 @@
                 pass
         return result
 
-<<<<<<< HEAD
-    def update_create(self, unique_label: str, name, description, scope, source, data: list[dict] = None,
-                      data_file_path: IO = None,
-                      provision: str = "MARKETPLACE",
-                      chunk: bool = False,
-                      chunk_size: int = None) -> dict:
-        """
-        Main method to invoke the update or creation of a new Datastream
-        :param unique_label: The unique label of the datastream
-        :param name: The name of the Datastream as a dict
-        :param description: The Description of the datastream as a dict
-        :param scope: The Scope of the stream either "PUBLIC" or "PRIVATE"
-        :param source: The Datastream source
-        :param data: The data provided as a json or a list of dictionaries
-        :param data_file_path: You can also provide the data as a gzipped file
-        :param provision: ["MARKETPLACE", "PRIVATE"]
-        :param chunk: Whether you want to upload the data in junks or not default is False
-        :param chunk_size: The size of the chunks during the upload
-        :return:
-        """
-
-        start_time = time.time()
-        data_chunks = []
-        data_chunk_files = []
-
-        if data is not None and data_file_path is not None:
-            self._log(
-                "[red]WARNING:[/red] YOU PROVIDED DATA IN MEMORY AND VIA FILE. TAKE ONLY MEMORY NOW")
-
-        # Check if data is provided via file path
-        if data is None and isinstance(data_file_path, str):
-            assert self._is_gzipped_file(
-                data_file_path), "ONLY_GZIPPED_DATA_FILES_ARE_SUPPORTED"
-            data_chunk_files.append(data_file_path)
-        else:
-            data_chunks = [data]
-
-            # Chunk the data
-        if chunk:
-            # Read only if chunks are required
-            if isinstance(data_file_path, str):
-                data = pd.read_json(data_file_path)
-                # Remove the full file from the chunk files
-                data_chunk_files = []
-            if chunk_size is None or isinstance(chunk_size, int) == False:
-                chunk_size = math.ceil(len(data) / 1_000_000)
-            self._log(
-                f"Split dataset with {len(data)} rows into {1 if chunk_size is None else chunk_size} chunks.")
-            data_chunks = np.array_split(data, chunk_size)
-
-        # Build files for upload
-        for chunk_index, data_chunk in enumerate(data_chunks):
-            chunk_file_path = str(
-                PurePath(self.tmp_dir, f"__tmp_df_upload_{chunk_index}.json.gz"))
-            # Check if data is provided as dataframe
-            if isinstance(data_chunk, pd.core.frame.DataFrame):
-                data_chunk.to_json(chunk_file_path, orient="records")
-            elif isinstance(data_chunk, np.ndarray):
-                data_chunk = list(data_chunk)
-                with gzip.open(chunk_file_path, 'wt', encoding='UTF-8') as zipfile:
-                    json.dump(data_chunk, zipfile)
-            else:
-                raise Exception(
-                    "INCORRECT DATA TYPE PROVIDED, EITHER LIST OF DICTS, DATAFRAME OR .JSON.GZ FILE!!")
-
-            data_chunk_files.append(chunk_file_path)
-
-        result = None
-        upsert_type = None
-
-        for data_chunk_file_index, data_chunk_file in enumerate(data_chunk_files):
-            
-            try:
-                stream_meta = self.get_meta_data_by_label(unique_label)
-            except DataStreamNotExistsError as e:
-                stream_meta = None
-
-            if isinstance(data_chunk_file, str):
-                # print(data_file_path)
-                assert self._is_gzipped_file(
-                    data_chunk_file), "ONLY_GZIPPED_DATA_FILES_ARE_SUPPORTED"
-                data_file = open(data_chunk_file, "rb")
-                # Set data to None to only use the file
-                data = None
-
-                # Datasetream does not exist create a new one
-                if stream_meta is None or not isinstance(stream_meta, dict) or "_key" not in stream_meta:
-                    result = self._create(unique_label, name,
-                                         description, scope, source, data, data_file, provision)
-                    upsert_type = "CREATE"
-                    result["upsert_type"] = upsert_type
-                else:
-                    result = self._update(stream_meta["_key"], data, data_file)
-
-                    if upsert_type != "CREATE":
-                        upsert_type = "UPDATE"
-
-                    result["upsert_type"] = upsert_type
-                    # Close file
-                    if data_file is not None:
-                        try:
-                            data_file.close()
-                        except AttributeError:
-                            pass
-
-                self._log(
-                    f"Push chunk {data_chunk_file_index + 1} of {1 if chunk_size is None else chunk_size} chunks.")
-
-                if not result["success"]:
-                    self._log(
-                        f"[red]ERROR: CHUNK {data_chunk_file_index} FAILED -- REST IS STILL GOING.[/red]")
-
-        self._log(f"All chunks done.")
-        self._log(f"Execution time :: {time.time() - start_time}")
-        return result
-
-    def replace(self, unique_label: str, cascade: bool = True, inplace: bool = False, data: list[dict] = None,
-=======
     def replace(self, cascade: bool = True, inplace: bool = False, data: list[dict] = None,
->>>>>>> 12dca9f4
                 data_file_path: IO = None,
                 sanity_check: bool = True) -> dict:
         """
@@ -553,11 +414,7 @@
                 }
         else:
             self.console.print(
-<<<<<<< HEAD
-                f"YOU ARE ABOUT TO REPLACE DATA STREAM '{unique_label}'  -- God bless you and good luck.",
-=======
                 f"YOU ARE ABOUT TO REPLACE DATA STREAM '{self.label}'  -- God bless you and good luck.",
->>>>>>> 12dca9f4
                 style="blink bold red underline")
 
         stream_meta = self._get_meta_data_by_label()
@@ -667,19 +524,11 @@
         # meta_data["meta"]["entry_count"] is calculate on each /get request and should be safe to use
         if skip is not None and int(skip) > -1 and limit is not None and int(limit) > -1:
             skip_limit_batches = [(skip, limit)]
-<<<<<<< HEAD
-        
+
         # Only limit is set without skip
         elif skip is None and limit is not None:
             skip_limit_batches = [(0, limit)]
-        
-=======
-
-        # Only limit is set without skip
-        elif skip is None and limit is not None:
-            skip_limit_batches = [(0, limit)]
-
->>>>>>> 12dca9f4
+
         # Only skip is set without limit
         elif skip is not None and (limit is None or limit == -1):
 
@@ -733,12 +582,7 @@
                 return
 
             # Build request URL
-<<<<<<< HEAD
-            request_url = f"{self.base_uri}/data-stream/get/{key}?skip={skip_limit[0]}&limit={skip_limit[1]}&compressed_file=true"
-
-=======
             request_url = f"{self.base_uri}/data-stream/get/{self.key}?skip={skip_limit[0]}&limit={skip_limit[1]}&compressed_file=true"
->>>>>>> 12dca9f4
             if fields is not None:
                 field_query = ""
                 for field in fields:
