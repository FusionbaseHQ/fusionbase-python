# Fusionbase: Fast access to the world's data

<!-- !TODO -->
[![Pypi_Version](https://img.shields.io/pypi/v/fusionbase.svg)](https://pypi.python.org/pypi/fusionbase)

We believe that working with data, specifically the exploration and integration part, should be fun! Therefore, our API and Python package is designed to seamlessly support a data scientist's and engineer's daily work.

If you have questions, feel free to reach out! 

The [Fusionbase](https://fusionbase.com/) python package is open source software released by Fusionbase's Engineering Team. It is available for download on [PyPI](https://pypi.python.org/pypi/fusionbase/).

## Important links

- Homepage: https://fusionbase.com
- HTML documentation: https://developer.fusionbase.com/fusionbase-api/
- Issue tracker: https://github.com/FusionbaseHQ/fusionbase/issues
- Source code repository: https://github.com/FusionbaseHQ/fusionbase
- Contributing: Reach out to us! info@fusionbase.com
- Fusionbase Python package: https://pypi.python.org/pypi/fusionbase/

## Installation in Python - PyPI release

Fusionbase is on PyPI, so you can use `pip` to install it.

```bash
pip install fusionbase
```

<<<<<<< HEAD
=======
If you want to use all features and be able to retrieve the data directly as pandas dataframes, you must make sure that pandas and numpy are installed.

```bash
pip install pandas
pip install numpy
```

>>>>>>> 12dca9f4
## Getting Started

Got to [examples](https://github.com/FusionbaseHQ/fusionbase-python/tree/main/examples) to deep dive into Fusionbase and see various examples on how to use the package.

Here are some Examples for a quick start:

### Data Streams
The Data Stream module lets you conveniently access data and metadata of all Data Streams. Each stream can be accessed via its unique stream id or label.

**Setup**
```python
# Import Fusionbase
from fusionbase.Fusionbase import Fusionbase

# Create a new datastream
# Provide your API Key and the Fusionbase API URI (usually: https://api.fusionbase.com/api/v1)
fusionbase = Fusionbase(auth={"api_key": "*** SECRET CREDENTIALS ***"},
                      connection={"base_uri": "https://api.fusionbase.com/api/v1"})

data_stream_key = "28654971"
data_stream = fusionbase.get_datastream(data_stream_key)
```

**Human readable datastream information:**
```python
# Print a nice table containing the meta data of the stream
data_stream.pretty_meta_data()
```

**Get Data:**
```python
data = data_stream.get_data()
print(data)
```

**Get Data as a [pandas](https://pandas.pydata.org/) Dataframe:**
```python
df = data_stream.get_dataframe()
print(df)
```

### Data Services
A data service can be seen as an API that returns a certain output for a specific input. 
For example, our address [normalization service](https://app.fusionbase.com/share/25127186) parses an address and returns the structured and normalized parts of it.

**Setup**
```python
# Import Fusionbase
from fusionbase.Fusionbase import Fusionbase

# Create a new dataservice
# Provide your API Key and the Fusionbase API URI (usually: https://api.fusionbase.com/api/v1)
fusionbase = Fusionbase(auth={"api_key": "*** SECRET CREDENTIALS ***"},
                      connection={"base_uri": "https://api.fusionbase.com/api/v1"})

data_service_key = "23622632"
data_service = fusionbase.get_dataservice(data_service_key)
```

**Human readable dataservice information:**
```python
# Retrieves the metadata from a Service by giving a Service specific key and prints it nicely to console
data_service.pretty_meta_data()
```

**Human readable dataservice definition:**
```python
# Retrieve the request definition (such as required parameters) from a Service by giving a Service specific key and print it to console.
data_service.pretty_request_definition()
```

**Invoke a dataservice:**

```python
# Invoke a service by providing input data

# The following lines of code are equivalent
# Services can be invoked directly by their parameter names
result = data_service.invoke(address_string="Agnes-Pockels-Bogen 1, 80992 München")


# Or using a list of parameter key and value pairs
payload = [
    {
        "name": "address_string",  # THIS IS THE NAME OF THE INPUT VALUE
        "value": "Agnes-Pockels-Bogen 1, 80992 München"  # THE VALUE FOR THE INPUT
    }
]
result = data_service.invoke(parameters=payload)

print(result)
```


## Changelog

<<<<<<< HEAD
### Version 0.1.3 (2022.06.09)

- Bugfix: Skip and limit parameters now work as intended

### Version 0.1.2 (2022.06.07)

- Bugfix: Fix exception handling in `update_create` method
- Added tests for DataStream and DataService classes

### Version 0.1.1 (2022.05.12)
=======
### Version 0.2.0 (2022.06.13)
- Feature: Add top-level authentication (breaking change)
- New API for invoking data services
- New caching method for data services

### Version 0.1.3 (2022.06.09)
- Bugfix: Skip and limit parameters now work as intended
>>>>>>> 12dca9f4

### Version 0.1.2 (2022.06.07)
- Bugfix: Fix exception handling in update_create method
- Added tests for DataStream and DataService classes

### Version 0.1.1 (2022.05.12)
- Bugfix: `fields` parameter in `get_data` and `get_dataframe` works as intended now.

### Version 0.1.0 (2022.04.20)
- Initial release

## Contributing
<<<<<<< HEAD

=======
>>>>>>> 12dca9f4
Contributing to Fusionbase can be in contributions to the code base, sharing your experience and insights in the community on the Forums, or contributing to projects that make use of Fusionbase. Please see the [contributing guide](https://github.com/FusionbaseHQ/fusionbase-python/blob/main/docs/CONTRIBUTING.md) for more specifics.

## License
The Fusionbase python package is licensed under the [GPL 3](LICENSE).
<|MERGE_RESOLUTION|>--- conflicted
+++ resolved
@@ -1,174 +1,154 @@
-# Fusionbase: Fast access to the world's data
-
-<!-- !TODO -->
-[![Pypi_Version](https://img.shields.io/pypi/v/fusionbase.svg)](https://pypi.python.org/pypi/fusionbase)
-
-We believe that working with data, specifically the exploration and integration part, should be fun! Therefore, our API and Python package is designed to seamlessly support a data scientist's and engineer's daily work.
-
-If you have questions, feel free to reach out! 
-
-The [Fusionbase](https://fusionbase.com/) python package is open source software released by Fusionbase's Engineering Team. It is available for download on [PyPI](https://pypi.python.org/pypi/fusionbase/).
-
-## Important links
-
-- Homepage: https://fusionbase.com
-- HTML documentation: https://developer.fusionbase.com/fusionbase-api/
-- Issue tracker: https://github.com/FusionbaseHQ/fusionbase/issues
-- Source code repository: https://github.com/FusionbaseHQ/fusionbase
-- Contributing: Reach out to us! info@fusionbase.com
-- Fusionbase Python package: https://pypi.python.org/pypi/fusionbase/
-
-## Installation in Python - PyPI release
-
-Fusionbase is on PyPI, so you can use `pip` to install it.
-
-```bash
-pip install fusionbase
-```
-
-<<<<<<< HEAD
-=======
-If you want to use all features and be able to retrieve the data directly as pandas dataframes, you must make sure that pandas and numpy are installed.
-
-```bash
-pip install pandas
-pip install numpy
-```
-
->>>>>>> 12dca9f4
-## Getting Started
-
-Got to [examples](https://github.com/FusionbaseHQ/fusionbase-python/tree/main/examples) to deep dive into Fusionbase and see various examples on how to use the package.
-
-Here are some Examples for a quick start:
-
-### Data Streams
-The Data Stream module lets you conveniently access data and metadata of all Data Streams. Each stream can be accessed via its unique stream id or label.
-
-**Setup**
-```python
-# Import Fusionbase
-from fusionbase.Fusionbase import Fusionbase
-
-# Create a new datastream
-# Provide your API Key and the Fusionbase API URI (usually: https://api.fusionbase.com/api/v1)
-fusionbase = Fusionbase(auth={"api_key": "*** SECRET CREDENTIALS ***"},
-                      connection={"base_uri": "https://api.fusionbase.com/api/v1"})
-
-data_stream_key = "28654971"
-data_stream = fusionbase.get_datastream(data_stream_key)
-```
-
-**Human readable datastream information:**
-```python
-# Print a nice table containing the meta data of the stream
-data_stream.pretty_meta_data()
-```
-
-**Get Data:**
-```python
-data = data_stream.get_data()
-print(data)
-```
-
-**Get Data as a [pandas](https://pandas.pydata.org/) Dataframe:**
-```python
-df = data_stream.get_dataframe()
-print(df)
-```
-
-### Data Services
-A data service can be seen as an API that returns a certain output for a specific input. 
-For example, our address [normalization service](https://app.fusionbase.com/share/25127186) parses an address and returns the structured and normalized parts of it.
-
-**Setup**
-```python
-# Import Fusionbase
-from fusionbase.Fusionbase import Fusionbase
-
-# Create a new dataservice
-# Provide your API Key and the Fusionbase API URI (usually: https://api.fusionbase.com/api/v1)
-fusionbase = Fusionbase(auth={"api_key": "*** SECRET CREDENTIALS ***"},
-                      connection={"base_uri": "https://api.fusionbase.com/api/v1"})
-
-data_service_key = "23622632"
-data_service = fusionbase.get_dataservice(data_service_key)
-```
-
-**Human readable dataservice information:**
-```python
-# Retrieves the metadata from a Service by giving a Service specific key and prints it nicely to console
-data_service.pretty_meta_data()
-```
-
-**Human readable dataservice definition:**
-```python
-# Retrieve the request definition (such as required parameters) from a Service by giving a Service specific key and print it to console.
-data_service.pretty_request_definition()
-```
-
-**Invoke a dataservice:**
-
-```python
-# Invoke a service by providing input data
-
-# The following lines of code are equivalent
-# Services can be invoked directly by their parameter names
-result = data_service.invoke(address_string="Agnes-Pockels-Bogen 1, 80992 München")
-
-
-# Or using a list of parameter key and value pairs
-payload = [
-    {
-        "name": "address_string",  # THIS IS THE NAME OF THE INPUT VALUE
-        "value": "Agnes-Pockels-Bogen 1, 80992 München"  # THE VALUE FOR THE INPUT
-    }
-]
-result = data_service.invoke(parameters=payload)
-
-print(result)
-```
-
-
-## Changelog
-
-<<<<<<< HEAD
-### Version 0.1.3 (2022.06.09)
-
-- Bugfix: Skip and limit parameters now work as intended
-
-### Version 0.1.2 (2022.06.07)
-
-- Bugfix: Fix exception handling in `update_create` method
-- Added tests for DataStream and DataService classes
-
-### Version 0.1.1 (2022.05.12)
-=======
-### Version 0.2.0 (2022.06.13)
-- Feature: Add top-level authentication (breaking change)
-- New API for invoking data services
-- New caching method for data services
-
-### Version 0.1.3 (2022.06.09)
-- Bugfix: Skip and limit parameters now work as intended
->>>>>>> 12dca9f4
-
-### Version 0.1.2 (2022.06.07)
-- Bugfix: Fix exception handling in update_create method
-- Added tests for DataStream and DataService classes
-
-### Version 0.1.1 (2022.05.12)
-- Bugfix: `fields` parameter in `get_data` and `get_dataframe` works as intended now.
-
-### Version 0.1.0 (2022.04.20)
-- Initial release
-
-## Contributing
-<<<<<<< HEAD
-
-=======
->>>>>>> 12dca9f4
-Contributing to Fusionbase can be in contributions to the code base, sharing your experience and insights in the community on the Forums, or contributing to projects that make use of Fusionbase. Please see the [contributing guide](https://github.com/FusionbaseHQ/fusionbase-python/blob/main/docs/CONTRIBUTING.md) for more specifics.
-
-## License
-The Fusionbase python package is licensed under the [GPL 3](LICENSE).
+# Fusionbase: Fast access to the world's data
+
+<!-- !TODO -->
+[![Pypi_Version](https://img.shields.io/pypi/v/fusionbase.svg)](https://pypi.python.org/pypi/fusionbase)
+
+We believe that working with data, specifically the exploration and integration part, should be fun! Therefore, our API and Python package is designed to seamlessly support a data scientist's and engineer's daily work.
+
+If you have questions, feel free to reach out! 
+
+The [Fusionbase](https://fusionbase.com/) python package is open source software released by Fusionbase's Engineering Team. It is available for download on [PyPI](https://pypi.python.org/pypi/fusionbase/).
+
+## Important links
+
+- Homepage: https://fusionbase.com
+- HTML documentation: https://developer.fusionbase.com/fusionbase-api/
+- Issue tracker: https://github.com/FusionbaseHQ/fusionbase/issues
+- Source code repository: https://github.com/FusionbaseHQ/fusionbase
+- Contributing: Reach out to us! info@fusionbase.com
+- Fusionbase Python package: https://pypi.python.org/pypi/fusionbase/
+
+## Installation in Python - PyPI release
+
+Fusionbase is on PyPI, so you can use `pip` to install it.
+
+```bash
+pip install fusionbase
+```
+
+If you want to use all features and be able to retrieve the data directly as pandas dataframes, you must make sure that pandas and numpy are installed.
+
+```bash
+pip install pandas
+pip install numpy
+```
+
+## Getting Started
+
+Got to [examples](https://github.com/FusionbaseHQ/fusionbase-python/tree/main/examples) to deep dive into Fusionbase and see various examples on how to use the package.
+
+Here are some Examples for a quick start:
+
+### Data Streams
+The Data Stream module lets you conveniently access data and metadata of all Data Streams. Each stream can be accessed via its unique stream id or label.
+
+**Setup**
+```python
+# Import Fusionbase
+from fusionbase.Fusionbase import Fusionbase
+
+# Create a new datastream
+# Provide your API Key and the Fusionbase API URI (usually: https://api.fusionbase.com/api/v1)
+fusionbase = Fusionbase(auth={"api_key": "*** SECRET CREDENTIALS ***"},
+                      connection={"base_uri": "https://api.fusionbase.com/api/v1"})
+
+data_stream_key = "28654971"
+data_stream = fusionbase.get_datastream(data_stream_key)
+```
+
+**Human readable datastream information:**
+```python
+# Print a nice table containing the meta data of the stream
+data_stream.pretty_meta_data()
+```
+
+**Get Data:**
+```python
+data = data_stream.get_data()
+print(data)
+```
+
+**Get Data as a [pandas](https://pandas.pydata.org/) Dataframe:**
+```python
+df = data_stream.get_dataframe()
+print(df)
+```
+
+### Data Services
+A data service can be seen as an API that returns a certain output for a specific input. 
+For example, our address [normalization service](https://app.fusionbase.com/share/25127186) parses an address and returns the structured and normalized parts of it.
+
+**Setup**
+```python
+# Import Fusionbase
+from fusionbase.Fusionbase import Fusionbase
+
+# Create a new dataservice
+# Provide your API Key and the Fusionbase API URI (usually: https://api.fusionbase.com/api/v1)
+fusionbase = Fusionbase(auth={"api_key": "*** SECRET CREDENTIALS ***"},
+                      connection={"base_uri": "https://api.fusionbase.com/api/v1"})
+
+data_service_key = "23622632"
+data_service = fusionbase.get_dataservice(data_service_key)
+```
+
+**Human readable dataservice information:**
+```python
+# Retrieves the metadata from a Service by giving a Service specific key and prints it nicely to console
+data_service.pretty_meta_data()
+```
+
+**Human readable dataservice definition:**
+```python
+# Retrieve the request definition (such as required parameters) from a Service by giving a Service specific key and print it to console.
+data_service.pretty_request_definition()
+```
+
+**Invoke a dataservice:**
+
+```python
+# Invoke a service by providing input data
+
+# The following lines of code are equivalent
+# Services can be invoked directly by their parameter names
+result = data_service.invoke(address_string="Agnes-Pockels-Bogen 1, 80992 München")
+
+
+# Or using a list of parameter key and value pairs
+payload = [
+    {
+        "name": "address_string",  # THIS IS THE NAME OF THE INPUT VALUE
+        "value": "Agnes-Pockels-Bogen 1, 80992 München"  # THE VALUE FOR THE INPUT
+    }
+]
+result = data_service.invoke(parameters=payload)
+
+print(result)
+```
+
+
+## Changelog
+
+### Version 0.2.0 (2022.06.13)
+- Feature: Add top-level authentication (breaking change)
+- New API for invoking data services
+- New caching method for data services
+
+### Version 0.1.3 (2022.06.09)
+- Bugfix: Skip and limit parameters now work as intended
+
+### Version 0.1.2 (2022.06.07)
+- Bugfix: Fix exception handling in update_create method
+- Added tests for DataStream and DataService classes
+
+### Version 0.1.1 (2022.05.12)
+- Bugfix: `fields` parameter in `get_data` and `get_dataframe` works as intended now.
+
+### Version 0.1.0 (2022.04.20)
+- Initial release
+
+## Contributing
+Contributing to Fusionbase can be in contributions to the code base, sharing your experience and insights in the community on the Forums, or contributing to projects that make use of Fusionbase. Please see the [contributing guide](https://github.com/FusionbaseHQ/fusionbase-python/blob/main/docs/CONTRIBUTING.md) for more specifics.
+
+## License
+The Fusionbase python package is licensed under the [GPL 3](LICENSE).